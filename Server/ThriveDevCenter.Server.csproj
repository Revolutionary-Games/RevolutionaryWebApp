--- conflicted
+++ resolved
@@ -10,14 +10,9 @@
     <PackageReference Include="AngleSharp" Version="1.0.1" />
     <PackageReference Include="AspNetCoreRateLimit" Version="5.0.0" />
     <PackageReference Include="AspNetCoreRateLimit.Redis" Version="2.0.0" />
-<<<<<<< HEAD
     <PackageReference Include="AsyncKeyedLock" Version="6.1.0" />
-    <PackageReference Include="AWSSDK.EC2" Version="3.7.118" />
-    <PackageReference Include="AWSSDK.S3" Version="3.7.101.61" />
-=======
     <PackageReference Include="AWSSDK.EC2" Version="3.7.118.1" />
     <PackageReference Include="AWSSDK.S3" Version="3.7.102" />
->>>>>>> b683b6f0
     <PackageReference Include="Discord.Net" Version="3.9.0" />
     <PackageReference Include="EFCore.NamingConventions" Version="7.0.2" />
     <PackageReference Include="Hangfire.AspNetCore" Version="1.7.32" />
